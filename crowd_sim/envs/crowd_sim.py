import logging
import math
import gym
import matplotlib.lines as mlines
import numpy as np
import random
import json
from matplotlib import patches
from numpy.linalg import norm
from crowd_sim.envs.policy.policy_factory import policy_factory
from crowd_sim.envs.utils.human import Human
from crowd_sim.envs.utils.info import *
from crowd_sim.envs.utils.utils import point_to_segment_dist
from crowd_sim.envs.utils.action import ActionXY
from crowd_sim.envs.realsim_utils.GrandCentral import *

class CrowdSim(gym.Env):
    metadata = {'render.modes': ['human']}

    def __init__(self):
        """
        Movement simulation for n+1 agents
        Agent can either be human or robot.
        humans are controlled by a unknown and fixed policy.
        robot is controlled by a known and learnable policy.

        """
        self.time_limit = None
        self.time_step = None
        self.robot = None
        self.humans = None
        self.global_time = None
        self.robot_sensor_range = None
        # reward function
        self.success_reward = None
        self.collision_penalty = None
        self.discomfort_dist = None
        self.discomfort_penalty_factor = None
        # simulation configuration
        self.config = None
        self.case_capacity = None
        self.case_size = None
        self.case_counter = None
        self.randomize_attributes = None
        self.train_val_scenario = None
        self.test_scenario = None
        self.current_scenario = None
        self.square_width = None
        self.circle_radius = None
        self.human_num = None
        self.group_num = None
        self.group_size = None
        self.nonstop_human = None
        self.centralized_planning = None
        self.centralized_planner = None

        #if human policy are from the real data
        self.f_data_list = None
        self.p_data_list = None
        self.t_start = 0

        # for visualization
        self.states = None
        self.action_values = None
        self.attention_weights = None
        self.robot_actions = None
        self.rewards = None
        self.As = None
        self.Xs = None
        self.feats = None
        self.save_scene_dir = None
        self.panel_width = 10
        self.panel_height = 10
        self.panel_scale = 1
        self.test_scene_seeds = []
        self.dynamic_human_num = []
        self.human_starts = []
        self.human_goals = []

        #for debug
        self.add_human = []
        self.delete_human = []
        self.total_group_size = 0
        self.hp_25 = {}
        self.ha_25 = {}
        self.phase = None

    def configure(self, config):
        self.config = config
        self.time_limit = config.env.time_limit
        self.time_step = config.env.time_step
        self.randomize_attributes = config.env.randomize_attributes
        self.robot_sensor_range = config.env.robot_sensor_range
        self.success_reward = config.reward.success_reward
        self.collision_penalty = config.reward.collision_penalty
        self.discomfort_dist = config.reward.discomfort_dist
        self.discomfort_penalty_factor = config.reward.discomfort_penalty_factor
        self.case_capacity = {'train': np.iinfo(np.uint32).max - 2000, 'val': 1000, 'test': 1000}
        self.case_size = {'train': config.env.train_size, 'val': config.env.val_size,
                          'test': config.env.test_size}
        self.train_val_scenario = config.sim.train_val_scenario
        self.test_scenario = config.sim.test_scenario
        self.square_width = config.sim.square_width
        self.circle_radius = config.sim.circle_radius
        self.group_num = config.sim.group_num
        self.group_size = config.sim.group_size
        self.human_num = config.sim.human_num

        self.nonstop_human = config.sim.nonstop_human
        self.centralized_planning = config.sim.centralized_planning
        self.case_counter = {'train': 0, 'test': 0, 'val': 0}

        human_policy = config.humans.policy
        if self.centralized_planning:
            if human_policy == 'socialforce':
                logging.warning('Current socialforce policy only works in decentralized way with visible robot!')
            self.centralized_planner = policy_factory['centralized_' + human_policy]()

        logging.info('human number: {}'.format(self.human_num))
        if self.randomize_attributes:
            logging.info("Randomize human's radius and preferred speed")
        else:
            logging.info("Not randomize human's radius and preferred speed")
        logging.info('Training simulation: {}, test simulation: {}'.format(self.train_val_scenario, self.test_scenario))
        logging.info('Square width: {}, circle width: {}'.format(self.square_width, self.circle_radius))

    def set_robot(self, robot):
        self.robot = robot

    def generate_human(self, human=None):
        if human is None:
            human = Human(self.config, 'humans')
        if self.randomize_attributes:
            human.sample_random_attributes()

        if self.current_scenario == 'circle_crossing':
            while True:
                angle = np.random.random() * np.pi * 2
                # add some noise to simulate all the possible cases robot could meet with human
                px_noise = (np.random.random() - 0.5) * human.v_pref
                py_noise = (np.random.random() - 0.5) * human.v_pref
                px = self.circle_radius * np.cos(angle) + px_noise
                py = self.circle_radius * np.sin(angle) + py_noise
                collide = False
                for agent in [self.robot] + self.humans:
                    min_dist = human.radius + agent.radius + self.discomfort_dist
                    if norm((px - agent.px, py - agent.py)) < min_dist or \
                            norm((px - agent.gx, py - agent.gy)) < min_dist:
                        collide = True
                        break
                if not collide:
                    break
            human.set(px, py, -px, -py, 0, 0, 0)

        elif self.current_scenario == 'square_crossing':
            if np.random.random() > 0.5:
                sign = -1
            else:
                sign = 1
            while True:
                px = np.random.random() * self.square_width * 0.5 * sign
                py = (np.random.random() - 0.5) * self.square_width
                collide = False
                for agent in [self.robot] + self.humans:
                    if norm((px - agent.px, py - agent.py)) < human.radius + agent.radius + self.discomfort_dist:
                        collide = True
                        break
                if not collide:
                    break
            while True:
                gx = np.random.random() * self.square_width * 0.5 * - sign
                gy = (np.random.random() - 0.5) * self.square_width
                collide = False
                for agent in [self.robot] + self.humans:
                    if norm((gx - agent.gx, gy - agent.gy)) < human.radius + agent.radius + self.discomfort_dist:
                        collide = True
                        break
                if not collide:
                    break
            human.set(px, py, gx, gy, 0, 0, 0)

        return human

    def generate_group(self, phase='train', group_size=3, t_in_real=None, p_set=None):
        '''
        sps: start positions list
        gps: goal positions list
        '''
        if self.current_scenario == 'group_circle_crossing':
            group = [Human(self.config, 'humans') for i in range(group_size)]
            circle_radius = self.circle_radius
            human = group[0]
            door_distance = human.radius + self.discomfort_dist

            if self.count_el_pair % 2:
                el_type = 'crossing'
            else:
                el_type = 'crossing'

            def generate_entry_leave(circle_radius, phase, type = 'crossing'):
                if phase == 'train' or phase == 'val':
                    angle = np.random.random() * np.pi * (0.5) + np.pi * 0.5
                else:
                    a = self.case_counter[phase] / float(self.case_size[phase])
                    #a = np.random.random()
                    self.test_scene_seeds.append(a)
                    angle = a * np.pi * (0.5)
                # add some noise to simulate all the possible cases robot could meet with human

                if type == 'crossing':
                    '''
                    px_noise = (np.random.random() - 0.5) * human.v_pref
                    py_noise = (np.random.random() - 0.5) * human.v_pref
                    ex = circle_radius * np.cos(angle) + px_noise
                    ey = circle_radius * np.sin(angle) + py_noise
                    '''
                    ex = circle_radius * np.cos(angle)
                    ey = circle_radius * np.sin(angle)

                else:
                    if np.random.random() > 0.5:
                        sign = -1
                    else:
                        sign = 1
                    px_noise = np.random.random() * 2

                    ex = (self.robot.get_start_position()[0] + sign *( 3 + px_noise ))
                    if sign == 1:
                        # the human and robot start from the same direction
                        ey = self.robot.get_start_position()[1]
                    else:
                        # the human and robot starts from the opposite direction
                        ey = self.robot.get_goal_position()[1]

                if type == 'crossing':
                    lx = -ex
                    ly = -ey
                elif type == 'perpendicular':
                    lx = ex
                    ly = -ey
                else:
                    raise NotImplementedError
                return ex, ey, lx, ly

            while True:
                ex, ey, lx, ly = generate_entry_leave(circle_radius, phase, el_type)
                if len(self.entries) > 0:
                    for i, e in enumerate(self.entries):
                        l = self.leaves[i]
                        e_collide = norm((e[0] - ex, e[1] - ey)) < door_distance
                        l_collide = norm((l[0] - lx, l[1] - ly)) < door_distance
                        collide = e_collide | l_collide
                        if collide:
                            break
                    r_s_collide = norm((ex - self.robot.get_start_position()[0], ey - self.robot.get_start_position()[1])) < self.robot.radius + human.radius + self.discomfort_dist * 10
                    r_g_collide = norm((lx - self.robot.get_goal_position()[0], ey - self.robot.get_goal_position()[1])) < self.robot.radius + human.radius + self.discomfort_dist * 10

                    collide = e_collide | l_collide | r_s_collide | r_g_collide
                else:
                    break
                if not collide:
                    break

            self.entries.append([ex, ey])
            self.leaves.append([lx, ly])

            self.count_el_pair += 1

            # assume perpendicular entry and horizontal leave
            # todo: add poisson distribution to model human enter time
            sps = [[ex, ey + i * (human.radius + self.discomfort_dist)] for i in range(-(group_size//2), (group_size//2)+1)]
            gps = [[lx + i * (human.radius + self.discomfort_dist), ly] for i in range(-(group_size//2), (group_size//2)+1)]

            # shuffle to avoid parallel path
            random.shuffle(sps)
            random.shuffle(gps)

            for i, human in enumerate(group):
                human.set(sps[i][0], sps[i][1], gps[i][0], gps[i][1], 0, 0, 0)

        elif self.current_scenario == 'realsim_GrandCentral':
            if p_set == None:
                p_set = self.f_data_list[t_in_real]
            group_size = len(p_set)
            self.total_group_size += group_size
            group = [Human(self.config, 'humans') for i in range(group_size)]
            for i, human in enumerate(group):
                p_data = self.p_data_list[p_set[i]]
                t_list = list(p_data.keys())
                last_t = max([int(t_list[i]) for i in range(len(t_list))])
                sp = [(p_data[str(t_in_real)][0] - 0.5) * self.panel_width / self.panel_scale,
                      (p_data[str(t_in_real)][1] - 0.5) * self.panel_height / self.panel_scale]
                gp = [(p_data[str(last_t)][0] - 0.5) * self.panel_width / self.panel_scale,
                      (p_data[str(last_t)][1] - 0.5) * self.panel_height / self.panel_scale]
                human.set(sp[0], sp[1], gp[0], gp[1], 0, 0, 0)
                self.human_starts.append(sp)
                self.human_goals.append(gp)
                #load real trajectory to the human policy
                if self.config.humans.policy == 'realsim_GrandCentral':
                    tra = self.p_data_list[p_set[i]]
                    trajectory = {}
                    for t, p in tra.items():
                        trajectory[int(t)] = [(p[0] - 0.5) * self.panel_width / self.panel_scale,
                                              (p[1] - 0.5) * self.panel_height / self.panel_scale]
                    human.id = p_set[i]
                    human.policy.load_trajectory(trajectory)

        else:
            raise NotImplementedError

<<<<<<< HEAD
=======
        return group

>>>>>>> 80d34b58
    def reset(self, phase='test', test_case=None):
        """
        Set px, py, gx, gy, vx, vy, theta for robot and humans
        :return:
        """
        assert phase in ['train', 'val', 'test']
        self.phase = phase
        if self.robot is None:
            raise AttributeError('Robot has to be set!')

        if test_case is not None:
            self.case_counter[phase] = test_case
        self.global_time = 0

        base_seed = {'train': self.case_capacity['val'] + self.case_capacity['test'],
                     'val': 0, 'test': self.case_capacity['val']}

        self.robot.set(0, -self.circle_radius, 0, self.circle_radius, 0, 0, np.pi / 2)
        if self.case_counter[phase] >= 0:
            np.random.seed(base_seed[phase] + self.case_counter[phase])
            random.seed(base_seed[phase] + self.case_counter[phase])
            if phase == 'test':
                logging.debug('current test seed is:{}'.format(base_seed[phase] + self.case_counter[phase]))
            if not self.robot.policy.multiagent_training and phase in ['train', 'val']:
                # only CADRL trains in circle crossing simulation
                human_num = 1
                self.current_scenario = 'circle_crossing'
            else:
                self.current_scenario = self.test_scenario
                if not self.current_scenario.startswith('group'):
                    human_num = self.human_num
                else:
                    group_num = self.group_num
            self.humans = []

            if not self.current_scenario.startswith('group') and not self.current_scenario.startswith('realsim'):
                for _ in range(human_num):
                    self.humans.append(self.generate_human())
            elif self.current_scenario.startswith('group'):
                self.entries = []
                self.leaves = []
                self.count_el_pair = 0
                for _ in range(group_num):
                    group_size = self.group_size
                    self.humans.extend(self.generate_group(phase, group_size))
                self.human_num = len(self.humans)
            elif self.current_scenario.startswith('realsim'):
                if self.current_scenario == 'realsim_GrandCentral':
                    # reset the intermediate variables for visualization
                    self.dynamic_human_num = []
                    self.human_goals = []
                    self.human_starts = []

                    base_seed = {'train': self.case_size['val'] + self.case_size['test'],
                                 'val': 0, 'test': self.case_size['val']}

                    if self.p_data_list == None:
                        # read/preprocess some initialization data about grand central data sim
                        GC_IMAGE_WIDTH = 1920
                        GC_IMAGE_HEIGHT = 1080
                        self.panel_height = GC_IMAGE_HEIGHT
                        self.panel_width = GC_IMAGE_WIDTH
                        self.panel_scale = 50
                        self.robot.set(0, -self.panel_height / (2 * self.panel_scale ), 0, 7
                                       , 0, 0, np.pi / 2)
                        data_file = '/cs/vml4/shah/CrowdNavExt/crowd_nav/data/sim_data/GC_meta_data.json'
                        with open(data_file, 'r') as fin:
                            data = json.load(fin)
                        self.p_data_list = data['pedestrian_data_list']
                        self.f_data_list = data['frame_data_list']
                        '''
                        do some data processing
                        '''
                        count_abnormal = []
                        h_id = 1
                        for human in self.p_data_list[1:]:
                            tlist = [int(t) for t in list(human.keys())]
                            if not check_continue(tlist):
                                count_abnormal.append(h_id)
                            h_id += 1

                        '''
                        if not continue, manually add some data to it
                        '''
                        for h_id in count_abnormal:
                            ori_h = self.p_data_list[h_id]
                            after_add_positions = add_positions(ori_h)
                            self.p_data_list[h_id] = after_add_positions
                        '''
                        after changing the p_data_list, also change f_data_list
                        '''
                        new_f_data_list = make_new_f(self.p_data_list)
                        self.f_data_list = new_f_data_list[:5000]

                    t_start = 3 * (base_seed[phase] + self.case_counter[phase])
                    logging.info('current phase is: {}, t_start is: {}, self.case_counter is :{}'.format(phase, t_start, self.case_counter[phase]))
                    self.t_start = t_start
                    self.humans.extend(self.generate_group(phase, t_in_real=self.t_start))
                    self.human_num = len(self.humans)

                else:
                    raise NotImplementedError


            # case_counter is always between 0 and case_size[phase]
            self.case_counter[phase] = (self.case_counter[phase] + 1) % self.case_size[phase]
        else:
            assert phase == 'test'
            if self.case_counter[phase] == -1:
                # for debugging purposes
                self.human_num = 3
                self.humans = [Human(self.config, 'humans') for _ in range(self.human_num)]
                self.humans[0].set(0, -6, 0, 5, 0, 0, np.pi / 2)
                self.humans[1].set(-5, -5, -5, 5, 0, 0, np.pi / 2)
                self.humans[2].set(5, -5, 5, 5, 0, 0, np.pi / 2)
            else:
                raise NotImplementedError
        #sha:
        #potential issue of set agent'time_step and agent.policy.time_step here
        #is that when agent is not add at the method self.reset(), then...
        for agent in [self.robot] + self.humans:
            agent.time_step = self.time_step
            agent.policy.time_step = self.time_step

        if self.centralized_planning:
            self.centralized_planner.time_step = self.time_step

        self.states = list()
        self.robot_actions = list()
        self.rewards = list()
        if hasattr(self.robot.policy, 'action_values'):
            self.action_values = list()
        if hasattr(self.robot.policy, 'get_attention_weights'):
            self.attention_weights = list()
        if hasattr(self.robot.policy, 'get_matrix_A'):
            self.As = list()
        if hasattr(self.robot.policy, 'get_feat'):
            self.feats = list()
        if hasattr(self.robot.policy, 'get_X'):
            self.Xs = list()

        # get current observation
        if self.robot.sensor == 'coordinates':
            ob = self.compute_observation_for(self.robot)
        elif self.robot.sensor == 'RGB':
            raise NotImplementedError

        return ob

    def onestep_lookahead(self, action):
        return self.step(action, update=False)

    def step(self, action, update=True):
        """
        Compute actions for all agents, detect collision, update environment and return (ob, reward, done, info)
        #for realsim_*:
        first remove human from self.humans who has reached the destination,
        then add newly appeared human,
        then detect collisions,
        update environment and return
        """
        t_in_real = int(self.global_time / self.time_step) + self.t_start + 1
        if self.current_scenario.startswith('realsim'):
            # first remove human
            current_num = len(self.humans)
            remove_pid_set = []
            for i in range(current_num):
                human = self.humans[i]
                last_t = max(list(human.policy.trajectory.keys()))
                if t_in_real == last_t + 1:
                    remove_pid_set.append(i)
            remove_p_set = []
            for remove_pid in remove_pid_set:
                remove_p_set.append(self.humans[remove_pid])
            for remove_p in remove_p_set:
                self.humans.remove(remove_p)
            # then add human
            new_p_set = list(set(self.f_data_list[t_in_real]) - set(self.f_data_list[t_in_real -1]))
            if len(new_p_set) > 0:
                new_humans = self.generate_group(t_in_real=t_in_real, p_set=new_p_set)
                for human in new_humans:
                    human.time_step = self.time_step
                    human.policy.time_step = self.time_step
                self.humans.extend(new_humans)

            if update:
                self.dynamic_human_num.append(len(self.humans))

        if self.centralized_planning:
            agent_states = [human.get_full_state() for human in self.humans]
            if self.robot.visible:
                agent_states.append(self.robot.get_full_state())
                human_actions = self.centralized_planner.predict(agent_states)[:-1]
            else:
                human_actions = self.centralized_planner.predict(agent_states)
        else:
            human_actions = []
            for human in self.humans:
                ob = self.compute_observation_for(human)
                human_actions.append(human.act(ob, t_in_real))

        # collision detection
        dmin = float('inf')
        collision = False
        for i, human in enumerate(self.humans):
            px = human.px - self.robot.px
            py = human.py - self.robot.py
            if self.robot.kinematics == 'holonomic':
                vx = human.vx - action.vx
                vy = human.vy - action.vy
            else:
                vx = human.vx - action.v * np.cos(action.r + self.robot.theta)
                vy = human.vy - action.v * np.sin(action.r + self.robot.theta)
            ex = px + vx * self.time_step
            ey = py + vy * self.time_step
            # closest distance between boundaries of two agents
            closest_dist = point_to_segment_dist(px, py, ex, ey, 0, 0) - human.radius - self.robot.radius
            if closest_dist < 0:
                collision = True
                logging.info("Collision: distance between robot and p{} is {:.2E} at time {:.2E}".format(human.id, closest_dist, self.global_time))
                break
            elif closest_dist < dmin:
                dmin = closest_dist

        # collision detection between humans
        human_num = len(self.humans)
        for i in range(human_num):
            for j in range(i + 1, human_num):
                dx = self.humans[i].px - self.humans[j].px
                dy = self.humans[i].py - self.humans[j].py
                dist = (dx ** 2 + dy ** 2) ** (1 / 2) - self.humans[i].radius - self.humans[j].radius
                if dist < 0:
                    # detect collision but don't take humans' collision into account
                    logging.debug('Collision happens between humans in step()')

        # check if reaching the goal
        end_position = np.array(self.robot.compute_position(action, self.time_step))
        reaching_goal = norm(end_position - np.array(self.robot.get_goal_position())) < self.robot.radius

        if self.global_time >= self.time_limit - 1:
            reward = 0
            done = True
            info = Timeout()
        elif collision:
            reward = self.collision_penalty
            done = True
            info = Collision()
        elif reaching_goal:
            reward = self.success_reward
            done = True
            info = ReachGoal()
        elif dmin < self.discomfort_dist:
            # adjust the reward based on FPS
            reward = (dmin - self.discomfort_dist) * self.discomfort_penalty_factor * self.time_step
            done = False
            info = Discomfort(dmin)
        else:
            reward = 0
            done = False
            info = Nothing()

        if update:
            # store state, action value and attention weights
            if hasattr(self.robot.policy, 'action_values'):
                self.action_values.append(self.robot.policy.action_values)
            if hasattr(self.robot.policy, 'get_attention_weights'):
                self.attention_weights.append(self.robot.policy.get_attention_weights())
            if hasattr(self.robot.policy, 'get_matrix_A'):
                self.As.append(self.robot.policy.get_matrix_A())
            if hasattr(self.robot.policy, 'get_feat'):
                self.feats.append(self.robot.policy.get_feat())
            if hasattr(self.robot.policy, 'get_X'):
                self.Xs.append(self.robot.policy.get_X())

            # update all agents
            self.robot.step(action)
            for human, action in zip(self.humans, human_actions):
                human.step(action)
                if self.nonstop_human and human.reached_destination():
                    self.generate_human(human)

<<<<<<< HEAD
=======
            self.global_time += self.time_step
            self.states.append([self.robot.get_full_state(), [human.get_full_state() for human in self.humans],
                                [human.id for human in self.humans]])
            self.robot_actions.append(action)
            self.rewards.append(reward)

>>>>>>> 80d34b58
            # compute the observation
            if self.robot.sensor == 'coordinates':
                ob = self.compute_observation_for(self.robot)
            elif self.robot.sensor == 'RGB':
                raise NotImplementedError
        else:
            if self.robot.sensor == 'coordinates':
                ob = [human.get_next_observable_state(action) for human, action in zip(self.humans, human_actions)]
            elif self.robot.sensor == 'RGB':
                raise NotImplementedError
<<<<<<< HEAD
=======
            if self.current_scenario.startswith('realsim'):
            # remove the added new human and add the removed human cause this is for lookahead
                for remove_p in remove_p_set:
                    self.humans.append(remove_p)
                for human in new_humans:
                    self.humans.remove(human)
>>>>>>> 80d34b58

        return ob, reward, done, info

    def compute_observation_for(self, agent):
        if agent == self.robot:
            # ob = []
            # for human in self.humans:
            #     if norm((self.robot.px - human.px, self.robot.py - human.py)) < self.robot_sensor_range:
            #         ob.append(human.get_observable_state())
            #
            # # if no human in the sensor range, choose the closest one
            # if not ob:
            #     distances = [norm((self.robot.px - human.px, self.robot.py - human.py)) for human in self.humans]
            #     closest_human_index = np.argmin(distances)
            #     ob.append(self.humans[closest_human_index].get_observable_state())
            ob = []
            for human in self.humans:
                ob.append(human.get_observable_state())

            # # only select closest N humans
            # distances = np.array([norm((self.robot.px - human.px, self.robot.py - human.py)) for human in self.humans])
            # closest_indices = distances.argsort()[:10]
            # for index in closest_indices:
            #     ob.append(self.humans[index].get_observable_state())
        else:
            ob = [other_human.get_observable_state() for other_human in self.humans if other_human != agent]
            if self.robot.visible:
                ob += [self.robot.get_observable_state()]
        return ob

    def render(self, mode='human', output_file=None):
        from matplotlib import animation
        import matplotlib.pyplot as plt
        # plt.rcParams['animation.ffmpeg_path'] = '/usr/bin/ffmpeg'
        x_offset = 0.2
        y_offset = 0.4
        cmap = plt.cm.get_cmap('hsv', 10)
        robot_color = 'black'
        arrow_style = patches.ArrowStyle("->", head_length=4, head_width=2)
        display_numbers = True

        if mode == 'human':
            fig, ax = plt.subplots(figsize=(7, 7))
            ax.set_xlim(-5, 5)
            ax.set_ylim(-5, 5)
            for human in self.humans:
                human_circle = plt.Circle(human.get_position(), human.radius, fill=False, color='b')
                ax.add_artist(human_circle)
            ax.add_artist(plt.Circle(self.robot.get_position(), self.robot.radius, fill=True, color='r'))
            plt.show()

        elif mode == 'scene':
            fig, ax = plt.subplots(figsize=(7, 7))
            ax.set_xlim(-11, 11)
            ax.set_ylim(-11, 11)

            # add human start positions and goals
            human_colors = [cmap(i) for i in range(len(self.humans))]
            for i in range(len(self.humans)):
                human = self.humans[i]
                human_goal = mlines.Line2D([human.get_goal_position()[0]], [human.get_goal_position()[1]],
                                           color=human_colors[i],
                                           marker='*', linestyle='None', markersize=15)
                ax.add_artist(human_goal)
                human_start = mlines.Line2D([human.get_start_position()[0]], [human.get_start_position()[1]],
                                            color=human_colors[i],
                                            marker='o', linestyle='None', markersize=15)
                ax.add_artist(human_start)

            robot_start = mlines.Line2D([self.robot.get_start_position()[0]], [self.robot.get_start_position()[1]],
                                        color=robot_color,
                                        marker='o', linestyle='None', markersize=8)
            ax.add_artist(robot_start)

            robot_goal = mlines.Line2D([self.robot.get_goal_position()[0]], [self.robot.get_goal_position()[1]],
                                        color=robot_color,
                                        marker='o', linestyle='None', markersize=8)
            ax.add_artist(robot_goal)

            if output_file is not None:
                plt.savefig(output_file)
                plt.close()

            else:
                plt.show()

        elif mode == 'traj':
            fig, ax = plt.subplots(figsize=(7, 7))
            ax.tick_params(labelsize=16)
            ax.set_xlim(-5, 5)
            ax.set_ylim(-5, 5)
            ax.set_xlabel('x(m)', fontsize=16)
            ax.set_ylabel('y(m)', fontsize=16)

            # add human start positions and goals
            human_colors = [cmap(i) for i in range(len(self.humans))]
            for i in range(len(self.humans)):
                human = self.humans[i]
                human_goal = mlines.Line2D([human.get_goal_position()[0]], [human.get_goal_position()[1]],
                                           color=human_colors[i],
                                           marker='*', linestyle='None', markersize=15)
                ax.add_artist(human_goal)
                human_start = mlines.Line2D([human.get_start_position()[0]], [human.get_start_position()[1]],
                                            color=human_colors[i],
                                            marker='o', linestyle='None', markersize=15)
                ax.add_artist(human_start)

            robot_positions = [self.states[i][0].position for i in range(len(self.states))]
            human_positions = [[self.states[i][1][j].position for j in range(len(self.humans))]
                               for i in range(len(self.states))]

            for k in range(len(self.states)):
                if k % 4 == 0 or k == len(self.states) - 1:
                    robot = plt.Circle(robot_positions[k], self.robot.radius, fill=False, color=robot_color)
                    humans = [plt.Circle(human_positions[k][i], self.humans[i].radius, fill=False, color=cmap(i))
                              for i in range(len(self.humans))]
                    ax.add_artist(robot)
                    for human in humans:
                        ax.add_artist(human)

                # add time annotation
                global_time = k * self.time_step
                if global_time % 4 == 0 or k == len(self.states) - 1:
                    agents = humans + [robot]
                    times = [plt.text(agents[i].center[0] - x_offset, agents[i].center[1] - y_offset,
                                      '{:.1f}'.format(global_time),
                                      color='black', fontsize=14) for i in range(self.human_num + 1)]
                    for time in times:
                       ax.add_artist(time)
                if k != 0:
                    nav_direction = plt.Line2D((self.states[k - 1][0].px, self.states[k][0].px),
                                               (self.states[k - 1][0].py, self.states[k][0].py),
                                               color=robot_color, ls='solid')
                    human_directions = [plt.Line2D((self.states[k - 1][1][i].px, self.states[k][1][i].px),
                                                   (self.states[k - 1][1][i].py, self.states[k][1][i].py),
                                                   color=cmap(i), ls='solid')
                                        for i in range(self.human_num)]
                    ax.add_artist(nav_direction)
                    for human_direction in human_directions:
                        ax.add_artist(human_direction)
            plt.legend([robot], ['Robot'], fontsize=16)
            plt.show()

        # dynamic_video
        elif mode == 'dynamic_video':
            # where there are humans add and remove during the robot navigation period, only for 'realsim_*'
            fig, ax = plt.subplots(figsize=(7, 7))
            ax.tick_params(labelsize=12)
            plot_scale = 1.2
            ax.set_xlim(-self.panel_width * plot_scale / (2 * self.panel_scale), self.panel_width * plot_scale / (2 * self.panel_scale))
            ax.set_ylim(-self.panel_height * plot_scale / (2 * self.panel_scale), self.panel_height * plot_scale / (2 * self.panel_scale))
            ax.set_xlabel('x(m)', fontsize=14)
            ax.set_ylabel('y(m)', fontsize=14)
            plot_human_radius = 0.3
            plot_robot_radius = 0.3
            human_positions = [[state[1][j].position for j in range(len(state[1]))] for state in self.states]
            human_ids = [[state[2][j] for j in range(len(state[2]))] for state in self.states]

            human_colors = [cmap(i)for i in range(len(self.human_starts))]

            for h in range(len(self.human_starts)):
                human_start = mlines.Line2D([self.human_starts[h][0]], [self.human_starts[h][1]], color='b', marker='o', linestyle='None', markersize=4)
                human_goal = mlines.Line2D([self.human_goals[h][0]], [self.human_goals[h][1]], color='r', marker='*', linestyle='None', markersize=4)

                ax.add_artist(human_start)
                ax.add_artist(human_goal)

            # add robot start position
            robot_start = mlines.Line2D([self.robot.get_start_position()[0]], [self.robot.get_start_position()[1]],
                                        color=robot_color,
                                        marker='o', linestyle='None', markersize=8)
            ax.add_artist(robot_start)
            # add robot and its goal
            robot_positions = [state[0].position for state in self.states]
            goal = mlines.Line2D([self.robot.get_goal_position()[0]], [self.robot.get_goal_position()[1]],
                                 color=robot_color, marker='*', linestyle='None',
                                 markersize=15, label='Goal')
            robot = plt.Circle(robot_positions[0], plot_robot_radius, fill=False, color=robot_color)
            # sensor_range = plt.Circle(robot_positions[0], self.robot_sensor_range, fill=False, ls='dashed')
            ax.add_artist(robot)
            ax.add_artist(goal)
            #plt.legend([robot, goal], ['Robot', 'Goal'], fontsize=14)

            # add humans and their numbers
            # Sha: here humans refer to the humans in the first frame
            humans = [plt.Circle(human_positions[0][i], plot_human_radius, fill=False, color='r')
                      for i in range(self.dynamic_human_num[0])]
            # disable showing human numbers
            if display_numbers:
                human_numbers = [plt.text(humans[i].center[0] - x_offset, humans[i].center[1] + y_offset, str(human_ids[0][i]),
                                          color='black') for i in range(self.dynamic_human_num[0])]
            for i, human in enumerate(humans):
                ax.add_artist(human)
                if display_numbers:
                    ax.add_artist(human_numbers[i])

            # add time annotation
            time = plt.text(0.1, 0.9, 'Time: {}'.format(0), fontsize=16, transform=ax.transAxes)
            ax.add_artist(time)

            # add human counter
            count_human = plt.text(0.6, 0.9, 'Count Human: {}'.format(0), fontsize=16, transform=ax.transAxes)
            ax.add_artist(count_human)

            # add reward displayer
            reward_displayer = plt.text(0.9, 1, 'r(s,a) is {}'.format(0), fontsize=16, transform=ax.transAxes)
            ax.add_artist(reward_displayer)

            #add robot velocity displayer
            robot_velocity = plt.text(0.1, 1, 'v:{}, vx:{}, vy:{}'.format(0, 0, 0), fontsize=16, transform=ax.transAxes)
            ax.add_artist(robot_velocity)

            # visualize attention scores
            # if hasattr(self.robot.policy, 'get_attention_weights'):
            #     attention_scores = [
            #         plt.text(-5.5, 5 - 0.5 * i, 'Human {}: {:.2f}'.format(i + 1, self.attention_weights[0][i]),
            #                  fontsize=16) for i in range(len(self.humans))]

            # compute orientation in each step and use arrow to show the direction
            radius = plot_robot_radius
            orientations = []
            # sha: deal with the dynamic human number issue:
            time_step = 0
            for state in self.states:
                orientation = []
                for i in range(self.dynamic_human_num[time_step] + 1):
                    agent_state = state[0] if i == 0 else state[1][i - 1]
                    if self.robot.kinematics == 'unicycle' and i == 0:
                        direction = (
                        (agent_state.px, agent_state.py), (agent_state.px + radius * np.cos(agent_state.theta),
                                                            agent_state.py + radius * np.sin(agent_state.theta)))
                    else:
                        theta = np.arctan2(agent_state.vy, agent_state.vx)
                        direction = ((agent_state.px, agent_state.py), (agent_state.px + radius * np.cos(theta),
                                                                        agent_state.py + radius * np.sin(theta)))
                    orientation.append(direction)
                    if time_step == 0:
                        if i == 0:
                            arrow_color = 'black'
                            arrows = [
                                patches.FancyArrowPatch(*orientation[i], color=arrow_color, arrowstyle=arrow_style)]
                        else:
                            arrows.extend([patches.FancyArrowPatch(*orientation[i])])
                time_step += 1
                orientations.append(orientation)

            for arrow in arrows:
                ax.add_artist(arrow)
            global_step = 0


            def update(frame_num):
                nonlocal global_step
                nonlocal arrows
                nonlocal humans
                nonlocal human_numbers
                nonlocal plot_human_radius

                global_step = frame_num
                robot.center = robot_positions[frame_num]

                for human in humans:
                    human.remove()

                for human_number in human_numbers:
                    human_number.set_visible(False)
                    #human_number.remove()

                humans = [plt.Circle(human_positions[frame_num][i], plot_human_radius, fill=False, color='r')
                          for i in range(self.dynamic_human_num[frame_num])]
                if display_numbers:
                    human_numbers = [plt.text(humans[i].center[0] - x_offset, humans[i].center[1] + y_offset, str(human_ids[frame_num][i]),
                                              color='black') for i in range(self.dynamic_human_num[frame_num])]
                for i, human in enumerate(humans):
                    ax.add_artist(human)
                    if display_numbers:
                        ax.add_artist(human_numbers[i])

                for arrow in arrows:
                    arrow.remove()
                orientation = orientations[frame_num]
                for i in range(len(orientation)):
                    if i == 0:
                        arrows = [patches.FancyArrowPatch(*orientation[i], color='black',
                                  arrowstyle=arrow_style)]
                    else:
                        arrows.extend([patches.FancyArrowPatch(*orientation[i], color='r',
                                       arrowstyle=arrow_style)])
                for arrow in arrows:
                    ax.add_artist(arrow)
                    # if hasattr(self.robot.policy, 'get_attention_weights'):
                    #     attention_scores[i].set_text('human {}: {:.2f}'.format(i, self.attention_weights[frame_num][i]))

                time.set_text('Time: {:.2f}'.format(frame_num * self.time_step))
                count_human.set_text('Count Human: {:.2f}'.format(self.dynamic_human_num[frame_num]))

                robot_action = self.robot_actions[frame_num]
                v = math.sqrt(math.pow(robot_action.vx, 2) + math.pow(robot_action.vy, 2))
                vx = robot_action.vx
                vy = robot_action.vy
                robot_velocity.set_text('v:{:.3f}, vx:{:.3f}, vy:{:.3f}'.format(v, vx, vy))

                reward_displayer.set_text('ris {}'.format(self.rewards[frame_num]))

            def plot_value_heatmap():
                if self.robot.kinematics != 'holonomic':
                    print('Kinematics is not holonomic')
                    return
                # for agent in [self.states[global_step][0]] + self.states[global_step][1]:
                #     print(('{:.4f}, ' * 6 + '{:.4f}').format(agent.px, agent.py, agent.gx, agent.gy,
                #                                              agent.vx, agent.vy, agent.theta))

                # when any key is pressed draw the action value plot
                fig, axis = plt.subplots()
                speeds = [0] + self.robot.policy.speeds
                rotations = self.robot.policy.rotations + [np.pi * 2]
                r, th = np.meshgrid(speeds, rotations)
                z = np.array(self.action_values[global_step % len(self.states)][1:])
                z = (z - np.min(z)) / (np.max(z) - np.min(z))
                z = np.reshape(z, (self.robot.policy.rotation_samples, self.robot.policy.speed_samples))
                polar = plt.subplot(projection="polar")
                polar.tick_params(labelsize=16)
                mesh = plt.pcolormesh(th, r, z, vmin=0, vmax=1)
                plt.plot(rotations, r, color='k', ls='none')
                plt.grid()
                cbaxes = fig.add_axes([0.85, 0.1, 0.03, 0.8])
                cbar = plt.colorbar(mesh, cax=cbaxes)
                cbar.ax.tick_params(labelsize=16)
                plt.show()

            def print_matrix_A():
                # with np.printoptions(precision=3, suppress=True):
                #     print(self.As[global_step])
                h, w = self.As[global_step].shape
                print('   ' + ' '.join(['{:>5}'.format(i-1) for i in range(w)]))
                for i in range(h):
                    print('{:<3}'.format(i-1) + ' '.join(['{:.3f}'.format(self.As[global_step][i][j]) for j in range(w)]))
                with np.printoptions(precision=3, suppress=True):
                    print('A is: ')
                    print(self.As[global_step])

            def print_feat():
                with np.printoptions(precision=3, suppress=True):
                    print('feat is: ')
                    print(self.feats[global_step])

            def print_X():
                with np.printoptions(precision=3, suppress=True):
                    print('X is: ')
                    print(self.Xs[global_step])

            def on_click(event):
                if anim.running:
                    anim.event_source.stop()
                    if hasattr(self.robot.policy, 'get_matrix_A'):
                        print_matrix_A()
                    if hasattr(self.robot.policy, 'get_feat'):
                        print_feat()
                    if hasattr(self.robot.policy, 'get_X'):
                        print_X()
                    #if hasattr(self.robot.policy, 'action_values'):
                    #    plot_value_heatmap()
                else:
                    anim.event_source.start()
                anim.running ^= True

            fig.canvas.mpl_connect('key_press_event', on_click)
            anim = animation.FuncAnimation(fig, update, frames=len(self.states), interval=self.time_step * 500)
            anim.running = True

            if output_file is not None:
                # save as video
                ffmpeg_writer = animation.FFMpegWriter(fps=10, metadata=dict(artist='Me'), bitrate=1800)
                # writer = ffmpeg_writer(fps=10, metadata=dict(artist='Me'), bitrate=1800)
                anim.save(output_file, writer=ffmpeg_writer)

                # save output file as gif if imagemagic is installed
                # anim.save(output_file, writer='imagemagic', fps=12)
            else:
                plt.show()

        elif mode == 'video':
            fig, ax = plt.subplots(figsize=(7, 7))
            ax.tick_params(labelsize=12)
            ax.set_xlim(-11, 11)
            ax.set_ylim(-11, 11)
            ax.set_xlabel('x(m)', fontsize=14)
            ax.set_ylabel('y(m)', fontsize=14)
            show_human_start_goal = False

            # add human start positions and goals
            human_colors = [cmap(i) for i in range(len(self.humans))]
            if show_human_start_goal:
                for i in range(len(self.humans)):
                    human = self.humans[i]
                    human_goal = mlines.Line2D([human.get_goal_position()[0]], [human.get_goal_position()[1]],
                                               color=human_colors[i],
                                               marker='*', linestyle='None', markersize=8)
                    ax.add_artist(human_goal)
                    human_start = mlines.Line2D([human.get_start_position()[0]], [human.get_start_position()[1]],
                                                color=human_colors[i],
                                                marker='o', linestyle='None', markersize=8)
                    ax.add_artist(human_start)
            # add robot start position
            robot_start = mlines.Line2D([self.robot.get_start_position()[0]], [self.robot.get_start_position()[1]],
                                        color=robot_color,
                                        marker='o', linestyle='None', markersize=8)
            robot_start_position = [self.robot.get_start_position()[0], self.robot.get_start_position()[1]]
            ax.add_artist(robot_start)
            # add robot and its goal
            robot_positions = [state[0].position for state in self.states]
            goal = mlines.Line2D([self.robot.get_goal_position()[0]], [self.robot.get_goal_position()[1]],
                                 color=robot_color, marker='*', linestyle='None',
                                 markersize=15, label='Goal')
            robot = plt.Circle(robot_positions[0], self.robot.radius, fill=False, color=robot_color)
            # sensor_range = plt.Circle(robot_positions[0], self.robot_sensor_range, fill=False, ls='dashed')
            ax.add_artist(robot)
            ax.add_artist(goal)
            plt.legend([robot, goal], ['Robot', 'Goal'], fontsize=14)

            # add humans and their numbers
            human_positions = [[state[1][j].position for j in range(len(self.humans))] for state in self.states]
            humans = [plt.Circle(human_positions[0][i], self.humans[i].radius, fill=False, color=cmap(i))
                      for i in range(len(self.humans))]

            # disable showing human numbers
            if display_numbers:
                human_numbers = [plt.text(humans[i].center[0] - x_offset, humans[i].center[1] + y_offset, str(i),
                                          color='black') for i in range(len(self.humans))]

            for i, human in enumerate(humans):
                ax.add_artist(human)
                if display_numbers:
                    ax.add_artist(human_numbers[i])

            # add time annotation
            time = plt.text(0.4, 0.9, 'Time: {}'.format(0), fontsize=16, transform=ax.transAxes)
            ax.add_artist(time)

            # visualize attention scores
            # if hasattr(self.robot.policy, 'get_attention_weights'):
            #     attention_scores = [
            #         plt.text(-5.5, 5 - 0.5 * i, 'Human {}: {:.2f}'.format(i + 1, self.attention_weights[0][i]),
            #                  fontsize=16) for i in range(len(self.humans))]

            # compute orientation in each step and use arrow to show the direction
            radius = self.robot.radius
            orientations = []
            for i in range(self.human_num + 1):
                orientation = []
                for state in self.states:
                    agent_state = state[0] if i == 0 else state[1][i - 1]
                    if self.robot.kinematics == 'unicycle' and i == 0:
                        direction = (
                        (agent_state.px, agent_state.py), (agent_state.px + radius * np.cos(agent_state.theta),
                                                           agent_state.py + radius * np.sin(agent_state.theta)))
                    else:
                        theta = np.arctan2(agent_state.vy, agent_state.vx)
                        direction = ((agent_state.px, agent_state.py), (agent_state.px + radius * np.cos(theta),
                                                                        agent_state.py + radius * np.sin(theta)))
                    orientation.append(direction)
                orientations.append(orientation)
                if i == 0:
                    arrow_color = 'black'
                    arrows = [patches.FancyArrowPatch(*orientation[0], color=arrow_color, arrowstyle=arrow_style)]
                else:
                    arrows.extend(
                        [patches.FancyArrowPatch(*orientation[0], color=human_colors[i - 1], arrowstyle=arrow_style)])

            for arrow in arrows:
                ax.add_artist(arrow)
            global_step = 0

            def update(frame_num):
                nonlocal global_step
                nonlocal arrows
                global_step = frame_num
                robot.center = robot_positions[frame_num]

                for i, human in enumerate(humans):
                    human.center = human_positions[frame_num][i]
                    if display_numbers:
                        human_numbers[i].set_position((human.center[0] - x_offset, human.center[1] + y_offset))
                for arrow in arrows:
                    arrow.remove()

                for i in range(self.human_num + 1):
                    orientation = orientations[i]
                    if i == 0:
                        arrows = [patches.FancyArrowPatch(*orientation[frame_num], color='black',
                                                          arrowstyle=arrow_style)]
                    else:
                        arrows.extend([patches.FancyArrowPatch(*orientation[frame_num], color=cmap(i - 1),
                                                               arrowstyle=arrow_style)])

                for arrow in arrows:
                    ax.add_artist(arrow)
                    # if hasattr(self.robot.policy, 'get_attention_weights'):
                    #     attention_scores[i].set_text('human {}: {:.2f}'.format(i, self.attention_weights[frame_num][i]))

                time.set_text('Time: {:.2f}'.format(frame_num * self.time_step))

            def plot_value_heatmap():
                if self.robot.kinematics != 'holonomic':
                    print('Kinematics is not holonomic')
                    return
                # for agent in [self.states[global_step][0]] + self.states[global_step][1]:
                #     print(('{:.4f}, ' * 6 + '{:.4f}').format(agent.px, agent.py, agent.gx, agent.gy,
                #                                              agent.vx, agent.vy, agent.theta))

                # when any key is pressed draw the action value plot
                fig, axis = plt.subplots()
                speeds = [0] + self.robot.policy.speeds
                rotations = self.robot.policy.rotations + [np.pi * 2]
                r, th = np.meshgrid(speeds, rotations)
                z = np.array(self.action_values[global_step % len(self.states)][1:])
                z = (z - np.min(z)) / (np.max(z) - np.min(z))
                z = np.reshape(z, (self.robot.policy.rotation_samples, self.robot.policy.speed_samples))
                polar = plt.subplot(projection="polar")
                polar.tick_params(labelsize=16)
                mesh = plt.pcolormesh(th, r, z, vmin=0, vmax=1)
                plt.plot(rotations, r, color='k', ls='none')
                plt.grid()
                cbaxes = fig.add_axes([0.85, 0.1, 0.03, 0.8])
                cbar = plt.colorbar(mesh, cax=cbaxes)
                cbar.ax.tick_params(labelsize=16)
                plt.show()

            def print_matrix_A():
                # with np.printoptions(precision=3, suppress=True):
                #     print(self.As[global_step])
                h, w = self.As[global_step].shape
                print('   ' + ' '.join(['{:>5}'.format(i - 1) for i in range(w)]))
                for i in range(h):
<<<<<<< HEAD
                    print('{:<3}'.format(i-1) + ' '.join(['{:.3f}'.format(self.As[global_step][i][j]) for j in range(w)]))
                # with np.printoptions(precision=3, suppress=True):
                #     print('A is: ')
                #     print(self.As[global_step])
=======
                    print('{:<3}'.format(i - 1) + ' '.join(
                        ['{:.3f}'.format(self.As[global_step][i][j]) for j in range(w)]))
                with np.printoptions(precision=3, suppress=True):
                    print('A is: ')
                    print(self.As[global_step])
>>>>>>> 80d34b58

            def print_feat():
                with np.printoptions(precision=3, suppress=True):
                    print('feat is: ')
                    print(self.feats[global_step])

            def print_X():
                with np.printoptions(precision=3, suppress=True):
                    print('X is: ')
                    print(self.Xs[global_step])

            def on_click(event):
                if anim.running:
                    anim.event_source.stop()
                    if hasattr(self.robot.policy, 'get_matrix_A'):
                        print_matrix_A()
                    if hasattr(self.robot.policy, 'get_feat'):
                        print_feat()
                    if hasattr(self.robot.policy, 'get_X'):
                        print_X()
                    # if hasattr(self.robot.policy, 'action_values'):
                    #    plot_value_heatmap()
                else:
                    anim.event_source.start()
                anim.running ^= True

            fig.canvas.mpl_connect('key_press_event', on_click)
            anim = animation.FuncAnimation(fig, update, frames=len(self.states), interval=self.time_step * 500)
            anim.running = True

            if output_file is not None:
                # save as video
                ffmpeg_writer = animation.FFMpegWriter(fps=10, metadata=dict(artist='Me'), bitrate=1800)
                # writer = ffmpeg_writer(fps=10, metadata=dict(artist='Me'), bitrate=1800)
                anim.save(output_file, writer=ffmpeg_writer)

                # save output file as gif if imagemagic is installed
                # anim.save(output_file, writer='imagemagic', fps=12)
            else:
                plt.show()


        else:
            raise NotImplementedError<|MERGE_RESOLUTION|>--- conflicted
+++ resolved
@@ -11,8 +11,8 @@
 from crowd_sim.envs.utils.human import Human
 from crowd_sim.envs.utils.info import *
 from crowd_sim.envs.utils.utils import point_to_segment_dist
-from crowd_sim.envs.utils.action import ActionXY
 from crowd_sim.envs.realsim_utils.GrandCentral import *
+
 
 class CrowdSim(gym.Env):
     metadata = {'render.modes': ['human']}
@@ -279,7 +279,7 @@
                 human.set(sps[i][0], sps[i][1], gps[i][0], gps[i][1], 0, 0, 0)
 
         elif self.current_scenario == 'realsim_GrandCentral':
-            if p_set == None:
+            if p_set is None:
                 p_set = self.f_data_list[t_in_real]
             group_size = len(p_set)
             self.total_group_size += group_size
@@ -304,15 +304,11 @@
                                               (p[1] - 0.5) * self.panel_height / self.panel_scale]
                     human.id = p_set[i]
                     human.policy.load_trajectory(trajectory)
-
         else:
             raise NotImplementedError
 
-<<<<<<< HEAD
-=======
         return group
 
->>>>>>> 80d34b58
     def reset(self, phase='test', test_case=None):
         """
         Set px, py, gx, gy, vx, vy, theta for robot and humans
@@ -532,7 +528,7 @@
             closest_dist = point_to_segment_dist(px, py, ex, ey, 0, 0) - human.radius - self.robot.radius
             if closest_dist < 0:
                 collision = True
-                logging.info("Collision: distance between robot and p{} is {:.2E} at time {:.2E}".format(human.id, closest_dist, self.global_time))
+                logging.debug("Collision: distance between robot and p{} is {:.2E} at time {:.2E}".format(human.id, closest_dist, self.global_time))
                 break
             elif closest_dist < dmin:
                 dmin = closest_dist
@@ -594,15 +590,13 @@
                 if self.nonstop_human and human.reached_destination():
                     self.generate_human(human)
 
-<<<<<<< HEAD
-=======
+
             self.global_time += self.time_step
             self.states.append([self.robot.get_full_state(), [human.get_full_state() for human in self.humans],
                                 [human.id for human in self.humans]])
             self.robot_actions.append(action)
             self.rewards.append(reward)
 
->>>>>>> 80d34b58
             # compute the observation
             if self.robot.sensor == 'coordinates':
                 ob = self.compute_observation_for(self.robot)
@@ -613,15 +607,12 @@
                 ob = [human.get_next_observable_state(action) for human, action in zip(self.humans, human_actions)]
             elif self.robot.sensor == 'RGB':
                 raise NotImplementedError
-<<<<<<< HEAD
-=======
             if self.current_scenario.startswith('realsim'):
             # remove the added new human and add the removed human cause this is for lookahead
                 for remove_p in remove_p_set:
                     self.humans.append(remove_p)
                 for human in new_humans:
                     self.humans.remove(human)
->>>>>>> 80d34b58
 
         return ob, reward, done, info
 
@@ -1156,18 +1147,10 @@
                 h, w = self.As[global_step].shape
                 print('   ' + ' '.join(['{:>5}'.format(i - 1) for i in range(w)]))
                 for i in range(h):
-<<<<<<< HEAD
                     print('{:<3}'.format(i-1) + ' '.join(['{:.3f}'.format(self.As[global_step][i][j]) for j in range(w)]))
                 # with np.printoptions(precision=3, suppress=True):
                 #     print('A is: ')
                 #     print(self.As[global_step])
-=======
-                    print('{:<3}'.format(i - 1) + ' '.join(
-                        ['{:.3f}'.format(self.As[global_step][i][j]) for j in range(w)]))
-                with np.printoptions(precision=3, suppress=True):
-                    print('A is: ')
-                    print(self.As[global_step])
->>>>>>> 80d34b58
 
             def print_feat():
                 with np.printoptions(precision=3, suppress=True):
@@ -1208,7 +1191,5 @@
                 # anim.save(output_file, writer='imagemagic', fps=12)
             else:
                 plt.show()
-
-
         else:
             raise NotImplementedError