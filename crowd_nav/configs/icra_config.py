from crowd_nav.configs.config import BaseEnvConfig, BasePolicyConfig, BaseTrainConfig


<<<<<<< HEAD
class EnvConfig(object):
    env = Config()
    env.time_limit = 25
    env.time_step = 0.25
    env.train_size = 2500
    env.val_size = 500
    env.test_size = 500


    env.randomize_attributes = False
    env.robot_sensor_range = 5

    reward = Config()
    reward.success_reward = 1
    reward.collision_penalty = -0.25
    reward.discomfort_dist = 0.2
    reward.discomfort_penalty_factor = 0.5

    sim = Config()
    sim.train_val_scenario = 'group_circle_crossing'
    sim.test_scenario = 'group_circle_crossing'
    #sim.train_val_scenario = 'square_crossing'
    #sim.test_scenario = 'square_crossing'

    sim.square_width = 10
    sim.circle_radius = 4
    sim.group_num = 1
    sim.group_size = 1
    sim.human_num = 5
    sim.nonstop_human = True
    sim.centralized_planning = False

    humans = Config()
    humans.visible = True
    humans.policy = 'orca'
    humans.radius = 0.3
    humans.v_pref = 1
    humans.sensor = 'coordinates'

    robot = Config()
    robot.visible = False
    robot.policy = 'none'
    robot.radius = 0.3
    robot.v_pref = 1
    robot.sensor = 'coordinates'

=======
class EnvConfig(BaseEnvConfig):
>>>>>>> 051ab42a
    def __init__(self, debug=False):
        super(EnvConfig, self).__init__(debug)
        self.sim.train_val_scenario = 'circle_crossing'
        self.sim.test_scenario = 'circle_crossing'
        self.sim.square_width = 10
        self.sim.circle_radius = 4
        self.sim.human_num = 5

<<<<<<< HEAD
    action_space = Config()
    action_space.kinematics = 'holonomic'
    action_space.speed_samples = 5
    action_space.rotation_samples = 16
    action_space.sampling = 'exponential'
    action_space.query_env = True

    cadrl = Config()
    cadrl.mlp_dims = [150, 100, 100, 1]
    cadrl.multiagent_training = False

    lstm_rl = Config()
    lstm_rl.global_state_dim = 50
    lstm_rl.mlp1_dims = [150, 100, 100, 50]
    lstm_rl.mlp2_dims = [150, 100, 100, 1]
    lstm_rl.multiagent_training = True
    lstm_rl.with_om = False
    lstm_rl.with_interaction_module = False

    srl = Config()
    srl.mlp1_dims = [150, 100, 100, 50]
    srl.mlp2_dims = [150, 100, 100, 1]
    srl.multiagent_training = True
    srl.with_om = False

    sarl = Config()
    sarl.mlp1_dims = [150, 100]
    sarl.mlp2_dims = [100, 50]
    sarl.attention_dims = [100, 100, 1]
    sarl.mlp3_dims = [150, 100, 100, 1]
    sarl.multiagent_training = True
    sarl.with_om = False
    sarl.with_global_state = True

    gcn = Config()
    gcn.multiagent_training = True

    gcn.num_layer = 2
    gcn.X_dim = 16
    gcn.wr_dims = [gcn.X_dim * 3, gcn.X_dim]
    gcn.wh_dims = [gcn.X_dim * 3, gcn.X_dim]
    gcn.final_state_dim = gcn.X_dim
    gcn.gcn2_w1_dim = gcn.X_dim
    gcn.planning_dims = [32, 1]
    #gcn.planning_dims = [150, 100, 100, 1]
    gcn.similarity_function = 'equal_attention'
    #gcn.similarity_function = 'gaussian'
    #gcn.similarity_function = 'diagonal'
    gcn.update_edge = False

=======
>>>>>>> 051ab42a

class PolicyConfig(BasePolicyConfig):
    def __init__(self, debug=False):
        super(PolicyConfig, self).__init__(debug)

<<<<<<< HEAD
    imitation_learning = Config()
    imitation_learning.il_episodes = 500
    imitation_learning.il_policy = 'orca'
    imitation_learning.il_epochs = 25
    imitation_learning.il_learning_rate = 0.001
    imitation_learning.safety_space = 0.15

    train = Config()
    train.rl_train_epochs = 10
    train.rl_learning_rate = 0.001
    # number of batches to train at the end of training episode
    train.train_batches = 100
    # training episodes in outer loop
    # train.train_episodes = 20
    train.train_episodes = 2000
    # number of episodes sampled in one training episode
    train.sample_episodes = 1
    train.target_update_interval = 50
    train.evaluation_interval = train.train_episodes
    # the memory pool can roughly store 2K episodes, total size = episodes * 50
    train.capacity = 100000
    train.epsilon_start = 0.5
    train.epsilon_end = 0.1
    train.epsilon_decay = 4000
    train.checkpoint_interval = train.train_episodes
=======
        # gcn
        self.gcn.num_layer = 2
        self.gcn.X_dim = 32
        self.gcn.similarity_function = 'gaussian'
        self.gcn.layerwise_graph = False
        self.gcn.skip_connection = False

>>>>>>> 051ab42a

class TrainConfig(BaseTrainConfig):
    def __init__(self, debug=False):
        super(TrainConfig, self).__init__(debug)<|MERGE_RESOLUTION|>--- conflicted
+++ resolved
@@ -1,56 +1,7 @@
 from crowd_nav.configs.config import BaseEnvConfig, BasePolicyConfig, BaseTrainConfig
 
 
-<<<<<<< HEAD
-class EnvConfig(object):
-    env = Config()
-    env.time_limit = 25
-    env.time_step = 0.25
-    env.train_size = 2500
-    env.val_size = 500
-    env.test_size = 500
-
-
-    env.randomize_attributes = False
-    env.robot_sensor_range = 5
-
-    reward = Config()
-    reward.success_reward = 1
-    reward.collision_penalty = -0.25
-    reward.discomfort_dist = 0.2
-    reward.discomfort_penalty_factor = 0.5
-
-    sim = Config()
-    sim.train_val_scenario = 'group_circle_crossing'
-    sim.test_scenario = 'group_circle_crossing'
-    #sim.train_val_scenario = 'square_crossing'
-    #sim.test_scenario = 'square_crossing'
-
-    sim.square_width = 10
-    sim.circle_radius = 4
-    sim.group_num = 1
-    sim.group_size = 1
-    sim.human_num = 5
-    sim.nonstop_human = True
-    sim.centralized_planning = False
-
-    humans = Config()
-    humans.visible = True
-    humans.policy = 'orca'
-    humans.radius = 0.3
-    humans.v_pref = 1
-    humans.sensor = 'coordinates'
-
-    robot = Config()
-    robot.visible = False
-    robot.policy = 'none'
-    robot.radius = 0.3
-    robot.v_pref = 1
-    robot.sensor = 'coordinates'
-
-=======
 class EnvConfig(BaseEnvConfig):
->>>>>>> 051ab42a
     def __init__(self, debug=False):
         super(EnvConfig, self).__init__(debug)
         self.sim.train_val_scenario = 'circle_crossing'
@@ -58,92 +9,15 @@
         self.sim.square_width = 10
         self.sim.circle_radius = 4
         self.sim.human_num = 5
-
-<<<<<<< HEAD
-    action_space = Config()
-    action_space.kinematics = 'holonomic'
-    action_space.speed_samples = 5
-    action_space.rotation_samples = 16
-    action_space.sampling = 'exponential'
-    action_space.query_env = True
-
-    cadrl = Config()
-    cadrl.mlp_dims = [150, 100, 100, 1]
-    cadrl.multiagent_training = False
-
-    lstm_rl = Config()
-    lstm_rl.global_state_dim = 50
-    lstm_rl.mlp1_dims = [150, 100, 100, 50]
-    lstm_rl.mlp2_dims = [150, 100, 100, 1]
-    lstm_rl.multiagent_training = True
-    lstm_rl.with_om = False
-    lstm_rl.with_interaction_module = False
-
-    srl = Config()
-    srl.mlp1_dims = [150, 100, 100, 50]
-    srl.mlp2_dims = [150, 100, 100, 1]
-    srl.multiagent_training = True
-    srl.with_om = False
-
-    sarl = Config()
-    sarl.mlp1_dims = [150, 100]
-    sarl.mlp2_dims = [100, 50]
-    sarl.attention_dims = [100, 100, 1]
-    sarl.mlp3_dims = [150, 100, 100, 1]
-    sarl.multiagent_training = True
-    sarl.with_om = False
-    sarl.with_global_state = True
-
-    gcn = Config()
-    gcn.multiagent_training = True
-
-    gcn.num_layer = 2
-    gcn.X_dim = 16
-    gcn.wr_dims = [gcn.X_dim * 3, gcn.X_dim]
-    gcn.wh_dims = [gcn.X_dim * 3, gcn.X_dim]
-    gcn.final_state_dim = gcn.X_dim
-    gcn.gcn2_w1_dim = gcn.X_dim
-    gcn.planning_dims = [32, 1]
-    #gcn.planning_dims = [150, 100, 100, 1]
-    gcn.similarity_function = 'equal_attention'
-    #gcn.similarity_function = 'gaussian'
-    #gcn.similarity_function = 'diagonal'
-    gcn.update_edge = False
-
-=======
->>>>>>> 051ab42a
+        self.sim.group_num = 2
+        self.sim.group_size = 1
+        self.sim.train_size = 2500
+        #self.sim.train_size = np.iinfo(np.uint32).max - 2000
 
 class PolicyConfig(BasePolicyConfig):
     def __init__(self, debug=False):
         super(PolicyConfig, self).__init__(debug)
 
-<<<<<<< HEAD
-    imitation_learning = Config()
-    imitation_learning.il_episodes = 500
-    imitation_learning.il_policy = 'orca'
-    imitation_learning.il_epochs = 25
-    imitation_learning.il_learning_rate = 0.001
-    imitation_learning.safety_space = 0.15
-
-    train = Config()
-    train.rl_train_epochs = 10
-    train.rl_learning_rate = 0.001
-    # number of batches to train at the end of training episode
-    train.train_batches = 100
-    # training episodes in outer loop
-    # train.train_episodes = 20
-    train.train_episodes = 2000
-    # number of episodes sampled in one training episode
-    train.sample_episodes = 1
-    train.target_update_interval = 50
-    train.evaluation_interval = train.train_episodes
-    # the memory pool can roughly store 2K episodes, total size = episodes * 50
-    train.capacity = 100000
-    train.epsilon_start = 0.5
-    train.epsilon_end = 0.1
-    train.epsilon_decay = 4000
-    train.checkpoint_interval = train.train_episodes
-=======
         # gcn
         self.gcn.num_layer = 2
         self.gcn.X_dim = 32
@@ -151,8 +25,8 @@
         self.gcn.layerwise_graph = False
         self.gcn.skip_connection = False
 
->>>>>>> 051ab42a
-
 class TrainConfig(BaseTrainConfig):
     def __init__(self, debug=False):
-        super(TrainConfig, self).__init__(debug)+        super(TrainConfig, self).__init__(debug)
+        self.train.rl_train_epochs = 10
+        #self.train.rl_train_epochs = 1