import logging
import argparse
import importlib.util
import os
import torch
import numpy as np
import gym
from crowd_nav.utils.explorer import Explorer
from crowd_nav.policy.policy_factory import policy_factory
from crowd_sim.envs.utils.robot import Robot
from crowd_sim.envs.policy.orca import ORCA


def main(args):
    if args.model_dir is not None:
        config_file = os.path.join(args.model_dir, args.config)
        if args.il:
            model_weights = os.path.join(args.model_dir, 'il_model.pth')
        elif args.rl:
            if os.path.exists(os.path.join(args.model_dir, 'resumed_rl_model.pth')):
                model_weights = os.path.join(args.model_dir, 'resumed_rl_model.pth')
            else:
<<<<<<< HEAD
                model_weights = os.path.join(args.model_dir, 'rl_model_9.pth')
=======
                model_weights = os.path.join(args.model_dir, 'rl_model.pth')
        else:
            model_weights = os.path.join(args.model_dir, 'best_val.pth')
>>>>>>> 3a9aa8b6
    else:
        config_file = args.config
    spec = importlib.util.spec_from_file_location('config', config_file)
    config = importlib.util.module_from_spec(spec)
    spec.loader.exec_module(config)

    # configure logging and device
    level = logging.DEBUG if args.debug else logging.INFO
    logging.basicConfig(level=level, format='%(asctime)s, %(levelname)s: %(message)s',
                        datefmt="%Y-%m-%d %H:%M:%S")
    device = torch.device("cuda:0" if torch.cuda.is_available() and args.gpu else "cpu")
    logging.info('Using device: %s', device)

    # configure policy
    policy = policy_factory[args.policy]()
    policy_config = config.PolicyConfig(args.debug)
    policy.configure(policy_config)
    if policy.trainable:
        if args.model_dir is None:
            parser.error('Trainable policy must be specified with a model weights directory')
        policy.get_model().load_state_dict(torch.load(model_weights))

    # configure environment
    env_config = config.EnvConfig(args.debug)
    env = gym.make('CrowdSim-v0')
    env.configure(env_config)
    if args.square:
        env.test_scenario = 'square_crossing'
    if args.circle:
        env.test_scenario = 'circle_crossing'
    robot = Robot(env_config, 'robot')
    robot.set_policy(policy)
    env.set_robot(robot)
    explorer = Explorer(env, robot, device, gamma=0.9)

    policy.set_phase(args.phase)
    policy.set_device(device)
    # set safety space for ORCA in non-cooperative simulation
    if isinstance(robot.policy, ORCA):
        if robot.visible:
            robot.policy.safety_space = 0
        else:
            robot.policy.safety_space = 0
        logging.info('ORCA agent buffer: %f', robot.policy.safety_space)

    policy.set_env(env)
    robot.print_info()
    if args.visualize:
        ob = env.reset(args.phase, args.test_case)
        done = False
        last_pos = np.array(robot.get_position())
        while not done:
            action = robot.act(ob)
            ob, _, done, info = env.step(action)
            current_pos = np.array(robot.get_position())
            logging.debug('Speed: %.2f', np.linalg.norm(current_pos - last_pos) / robot.time_step)
            last_pos = current_pos
        if args.traj:
            env.render('traj', args.video_file)
        else:
            env.render('video', args.video_file)

        logging.info('It takes %.2f seconds to finish. Final status is %s', env.global_time, info)
        if robot.visible and info == 'reach goal':
            human_times = env.get_human_times()
            logging.info('Average time for humans to reach goal: %.2f', sum(human_times) / len(human_times))
    else:
        explorer.run_k_episodes(env.case_size[args.phase], args.phase, print_failure=True)


if __name__ == '__main__':
    parser = argparse.ArgumentParser('Parse configuration file')
    parser.add_argument('--config', type=str, default='icra_config.py')
    parser.add_argument('--policy', type=str, default='orca')
    parser.add_argument('--model_dir', type=str, default=None)
    parser.add_argument('--il', default=False, action='store_true')
    parser.add_argument('--rl', default=False, action='store_true')
    parser.add_argument('--gpu', default=False, action='store_true')
    parser.add_argument('--visualize', default=False, action='store_true')
    parser.add_argument('--phase', type=str, default='test')
    parser.add_argument('--test_case', type=int, default=None)
    parser.add_argument('--square', default=False, action='store_true')
    parser.add_argument('--circle', default=False, action='store_true')
    parser.add_argument('--video_file', type=str, default=None)
    parser.add_argument('--traj', default=False, action='store_true')
    parser.add_argument('--debug', default=False, action='store_true')
    sys_args = parser.parse_args()

    main(sys_args)<|MERGE_RESOLUTION|>--- conflicted
+++ resolved
@@ -20,13 +20,10 @@
             if os.path.exists(os.path.join(args.model_dir, 'resumed_rl_model.pth')):
                 model_weights = os.path.join(args.model_dir, 'resumed_rl_model.pth')
             else:
-<<<<<<< HEAD
-                model_weights = os.path.join(args.model_dir, 'rl_model_9.pth')
-=======
                 model_weights = os.path.join(args.model_dir, 'rl_model.pth')
         else:
             model_weights = os.path.join(args.model_dir, 'best_val.pth')
->>>>>>> 3a9aa8b6
+
     else:
         config_file = args.config
     spec = importlib.util.spec_from_file_location('config', config_file)
