--- conflicted
+++ resolved
@@ -127,11 +127,7 @@
                 if policy_config.name == 'gcn':
                     args.video_file = os.path.join(args.video_dir, policy_config.name + '_' + policy_config.gcn.similarity_function)
                 else:
-<<<<<<< HEAD
                     args.video_file = os.path.join(args.video_dir, args.policy + '_depth_' + str(args.planning_depth) + '_width_' + str(args.planning_width))
-=======
-                    args.video_file = os.path.join(args.video_dir, policy_config.name)
->>>>>>> c4079cf1
                 args.video_file = args.video_file + '_' + args.phase + '_' + str(args.test_case) + '.mp4'
             if env.current_scenario.startswith('realsim'):
                 env.render('dynamic_video', args.video_file)
